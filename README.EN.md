[CN](README.md) | [EN](README.EN.md)
### 

<div>

<<<<<<< HEAD
<a href="./imgs/luna.jpg"><img src="./imgs/luna.jpg" width="138" align="left" /></a>``Lunax`` is a machine learning framework specifically designed for the processing and analysis of tabular data. The name **Lunax** is derived from the name of a beloved feline mascot at South China University of Technology 
=======
<a href="https://github.com/yangfa-zhang/lunax"><img src="./imgs/luna.jpg" width="138" align="left" /></a>``Lunax`` is a machine learning framework specifically designed for the processing and analysis of tabular data. The name **Lunax** is derived from the name of a beloved feline mascot at South China University of Technology <br>
>>>>>>> 53fc29da
**⭐️ Star it if you like it ⭐️**
</div>

---

### Installation
```Python
conda create -n your_env_name python=3.11
conda activate your_env_name
pip install lunax
```
### Features
- Data loading and Data pre-processing
- EDA analysis
- Supports multi-model training and Hyperparameter tuning
- Comprehensive model evaluation and Explainable AI (XAI)

### Quick Start
#### Data Loading and Pre-processing
```Python
from lunax.data_processing.utils import *
df_train = load_data('train.csv') # or df = load_data('train.parquet',mode='parquet')
target = 'label_column_name'
df_train = preprocess_data(df_train,target) # data pre-processing, including missing value handling, feature encoding, feature scaling
X_train, X_val, y_train, y_val = split_data(df_train, target)
```
#### Exploratory Data Analysis
```Python
from lunax.viz import numeric_eda, categoric_eda
numeric_eda([df_train,df_test],['train','test'],target=target) # numeric feature analysis
categoric_eda([df_train,df_test],['train','test'],target=target) # categorical feature analysis
```
#### Automation Machine Learning Modeling
```Python
from lunax.models import xgb_clf # or xgb_reg, lgbm_reg, lgbm_clf
from lunax.hyper_opt import OptunaTuner
tuner = OptunaTuner(n_trials=10) # Hyperparameter optimizer, n_trials is the number of optimization times
results = tuner.optimize("XGBClassifier", # or "XGBRegressor", "LGBMRegressor", "LGBMClassifier"
            X_train, y_train, X_val, y_val)
best_params = results['best_params']
model = xgb_clf(best_params)
model.fit(X_train, y_train)
```
#### Model Evaluation and Explainable AI (XAI)
```Python
model.evaluate(X_val, y_val)
```<|MERGE_RESOLUTION|>--- conflicted
+++ resolved
@@ -3,11 +3,7 @@
 
 <div>
 
-<<<<<<< HEAD
 <a href="./imgs/luna.jpg"><img src="./imgs/luna.jpg" width="138" align="left" /></a>``Lunax`` is a machine learning framework specifically designed for the processing and analysis of tabular data. The name **Lunax** is derived from the name of a beloved feline mascot at South China University of Technology 
-=======
-<a href="https://github.com/yangfa-zhang/lunax"><img src="./imgs/luna.jpg" width="138" align="left" /></a>``Lunax`` is a machine learning framework specifically designed for the processing and analysis of tabular data. The name **Lunax** is derived from the name of a beloved feline mascot at South China University of Technology <br>
->>>>>>> 53fc29da
 **⭐️ Star it if you like it ⭐️**
 </div>
 
